<<<<<<< HEAD
[
  {
    "guid": "F0VTY101-H0VR-TRL1-JFIN-123456789ABC",
    "name": "HoverTrailer",
    "description": "Netflix-style hover trailer previews for movies in Jellyfin",
    "overview": "A modern plugin that displays movie trailers when hovering over movie cards, providing a Netflix-style preview experience with customizable positioning, sizing, and visual effects.",
    "owner": "Fovty",
    "category": "General",
    "imageUrl": "https://raw.githubusercontent.com/Fovty/HoverTrailer/refs/heads/master/logo/logo.png",
    "versions": [
      {
        "version": "0.0.0.21",
        "changelog": "Release version 0.0.0.21",
        "targetAbi": "10.10.0.0",
        "sourceUrl": "https://github.com/Fovty/HoverTrailer/releases/download/v0.0.0.21/HoverTrailer-0.0.0.21-server.zip",
        "checksum": "1bfa5363ba401083035e7646b4c2c119",
        "timestamp": "2025-06-30T21:51:34Z"
      }
    ]
  }
=======
[
  {
    "guid": "82c71cde-a52b-44f1-a18e-d93eb6a35ed0",
    "name": "HoverTrailer",
    "description": "Netflix-style hover trailer previews for movies in Jellyfin",
    "overview": "A modern plugin that displays movie trailers when hovering over movie cards, providing a Netflix-style preview experience with customizable positioning, sizing, and visual effects.",
    "owner": "Fovty",
    "category": "General",
    "imageUrl": "https://raw.githubusercontent.com/Fovty/HoverTrailer/refs/heads/master/logo/logo.png",
    "versions": [
      {
        "version": "0.1.0.0",
        "changelog": "Release version 0.1.0.0",
        "targetAbi": "10.10.0.0",
        "sourceUrl": "https://github.com/Fovty/HoverTrailer/releases/download/v0.1.0.0/HoverTrailer-0.1.0.0-server.zip",
        "checksum": "c6ea856324e357c22334a50b6dcdb519",
        "timestamp": "2025-06-30T22:01:11Z"
      },
      {
        "version": "0.0.0.21",
        "changelog": "Release version 0.0.0.21",
        "targetAbi": "10.10.0.0",
        "sourceUrl": "https://github.com/Fovty/HoverTrailer/releases/download/v0.0.0.21/HoverTrailer-0.0.0.21-server.zip",
        "checksum": "1bfa5363ba401083035e7646b4c2c119",
        "timestamp": "2025-06-30T21:51:34Z"
      }
    ]
  }
>>>>>>> ba3346e3
]<|MERGE_RESOLUTION|>--- conflicted
+++ resolved
@@ -1,52 +1,29 @@
-<<<<<<< HEAD
-[
-  {
-    "guid": "F0VTY101-H0VR-TRL1-JFIN-123456789ABC",
-    "name": "HoverTrailer",
-    "description": "Netflix-style hover trailer previews for movies in Jellyfin",
-    "overview": "A modern plugin that displays movie trailers when hovering over movie cards, providing a Netflix-style preview experience with customizable positioning, sizing, and visual effects.",
-    "owner": "Fovty",
-    "category": "General",
-    "imageUrl": "https://raw.githubusercontent.com/Fovty/HoverTrailer/refs/heads/master/logo/logo.png",
-    "versions": [
-      {
-        "version": "0.0.0.21",
-        "changelog": "Release version 0.0.0.21",
-        "targetAbi": "10.10.0.0",
-        "sourceUrl": "https://github.com/Fovty/HoverTrailer/releases/download/v0.0.0.21/HoverTrailer-0.0.0.21-server.zip",
-        "checksum": "1bfa5363ba401083035e7646b4c2c119",
-        "timestamp": "2025-06-30T21:51:34Z"
-      }
-    ]
-  }
-=======
-[
-  {
-    "guid": "82c71cde-a52b-44f1-a18e-d93eb6a35ed0",
-    "name": "HoverTrailer",
-    "description": "Netflix-style hover trailer previews for movies in Jellyfin",
-    "overview": "A modern plugin that displays movie trailers when hovering over movie cards, providing a Netflix-style preview experience with customizable positioning, sizing, and visual effects.",
-    "owner": "Fovty",
-    "category": "General",
-    "imageUrl": "https://raw.githubusercontent.com/Fovty/HoverTrailer/refs/heads/master/logo/logo.png",
-    "versions": [
-      {
-        "version": "0.1.0.0",
-        "changelog": "Release version 0.1.0.0",
-        "targetAbi": "10.10.0.0",
-        "sourceUrl": "https://github.com/Fovty/HoverTrailer/releases/download/v0.1.0.0/HoverTrailer-0.1.0.0-server.zip",
-        "checksum": "c6ea856324e357c22334a50b6dcdb519",
-        "timestamp": "2025-06-30T22:01:11Z"
-      },
-      {
-        "version": "0.0.0.21",
-        "changelog": "Release version 0.0.0.21",
-        "targetAbi": "10.10.0.0",
-        "sourceUrl": "https://github.com/Fovty/HoverTrailer/releases/download/v0.0.0.21/HoverTrailer-0.0.0.21-server.zip",
-        "checksum": "1bfa5363ba401083035e7646b4c2c119",
-        "timestamp": "2025-06-30T21:51:34Z"
-      }
-    ]
-  }
->>>>>>> ba3346e3
+[
+  {
+    "guid": "F0VTY101-H0VR-TRL1-JFIN-123456789ABC",
+    "name": "HoverTrailer",
+    "description": "Netflix-style hover trailer previews for movies in Jellyfin",
+    "overview": "A modern plugin that displays movie trailers when hovering over movie cards, providing a Netflix-style preview experience with customizable positioning, sizing, and visual effects.",
+    "owner": "Fovty",
+    "category": "General",
+    "imageUrl": "https://raw.githubusercontent.com/Fovty/HoverTrailer/refs/heads/master/logo/logo.png",
+    "versions": [
+      {
+        "version": "0.1.0.0",
+        "changelog": "Release version 0.1.0.0",
+        "targetAbi": "10.10.0.0",
+        "sourceUrl": "https://github.com/Fovty/HoverTrailer/releases/download/v0.1.0.0/HoverTrailer-0.1.0.0-server.zip",
+        "checksum": "c6ea856324e357c22334a50b6dcdb519",
+        "timestamp": "2025-06-30T22:01:11Z"
+      },
+      {
+        "version": "0.0.0.21",
+        "changelog": "Release version 0.0.0.21",
+        "targetAbi": "10.10.0.0",
+        "sourceUrl": "https://github.com/Fovty/HoverTrailer/releases/download/v0.0.0.21/HoverTrailer-0.0.0.21-server.zip",
+        "checksum": "1bfa5363ba401083035e7646b4c2c119",
+        "timestamp": "2025-06-30T21:51:34Z"
+      }
+    ]
+  }
 ]